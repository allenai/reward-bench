# Copyright 2023 AllenAI. All rights reserved.
#
# Licensed under the Apache License, Version 2.0 (the "License");
# you may not use this file except in compliance with the License.
# You may obtain a copy of the License at
#
#     http://www.apache.org/licenses/LICENSE-2.0
#
# Unless required by applicable law or agreed to in writing, software
# distributed under the License is distributed on an "AS IS" BASIS,
# WITHOUT WARRANTIES OR CONDITIONS OF ANY KIND, either express or implied.
# See the License for the specific language governing permissions and
# limitations under the License.

# Run RewardBench (evaluate any reward model on any dataset)

import json
import logging
import os
import sys
import time
from dataclasses import dataclass
<<<<<<< HEAD
from typing import Literal, Optional
=======
from pprint import pformat
from typing import Dict, List, Optional, Union
>>>>>>> e42d40fb

import numpy as np
import pkg_resources
import torch
import transformers
import wandb
from accelerate import Accelerator
from accelerate.logging import get_logger
from datasets import Dataset
from huggingface_hub import EvalResult, HfApi, ModelCard, ModelCardData
from huggingface_hub.repocard import RepoCard
from tqdm import tqdm
from transformers import AutoTokenizer, HfArgumentParser

from rewardbench import (
    DPO_MODEL_CONFIG,
    REWARD_MODEL_CONFIG,
    check_tokenizer_chat_template,
<<<<<<< HEAD
    load_preference_dataset,
    torch_dtype_mapping,
=======
    load_and_process_dataset,
>>>>>>> e42d40fb
)


@dataclass
class Args:
    # core args
    dataset: str = "allenai/reward-bench"
    """The dataset to evaluate on."""
    split: Optional[str] = None
    """The split to evaluate on."""
    model: Optional[str] = None
    """The model to evaluate."""
    revision: Optional[str] = None
    """The model revision to evaluate."""
    ref_model: Optional[str] = None
    """The reference model to compare against."""
    tokenizer: Optional[str] = None
    """The tokenizer to use (defaults to model)."""
    chat_template: Optional[str] = None
    """The chat template to use (defaults to from tokenizer, from chattemplate)."""
    not_quantized: bool = False
    """Disable quantization for models that are quantized by default."""
    prioritize_scoring: bool = False
    """Prioritize scoring of the messages key, rather than accuracy rankings."""

    # hf saving args
    push_results_to_hub: bool = False
    """Push distribution of scores and labels to randomly generated HuggingFace dataset."""
    upload_model_metadata_to_hf: bool = False
    """Upload metadata to Hugging Face Hub."""
    hf_entity: Optional[str] = None
    """The Hugging Face entity to push results to."""
    hf_name: Optional[str] = None
    """[Default is random] The Hugging Face dataset name to push results to."""

    # wandb args
    wandb_run: Optional[str] = None
    """The wandb run to extract model and revision from."""

    # inference args
    batch_size: int = 8
    """The batch size to use."""
    max_length: int = 512
    """The max length to use."""
    torch_dtype: Literal["float16", "bfloat16", "float32", "float64"] = "float16"
    """PyTorch dtype (default: float16)"""
    attn_implementation: Optional[Literal["eager", "sdpa", "flash_attention_2"]] = None
    """Attention implementation to use (default: None)"""

    # system args
    load_json: bool = False
    """Load dataset as json."""
    trust_remote_code: bool = False
    """Trust remote code."""
    debug: bool = False
    """Debug mode."""
    output_dir: str = "results/"
    """The output directory to save results."""
    save_all: bool = False
    """Save all results."""
    force_truncation: bool = False
    """Force truncation (for if model errors)."""


def save_jsonl(save_filename: str, table: Dict[str, List[Union[int, float, str]]]):
    # Ensure directory exists
    dirname = os.path.dirname(save_filename)
    if dirname:
        os.makedirs(dirname, exist_ok=True)

    # Write the dictionary data to JSONL file
    with open(save_filename, "w") as outfile:
        # Iterate through each index and write corresponding row as JSON
        for i in range(len(next(iter(table.values())))):  # Get the first key's length
            json.dump({key: table[key][i] for key in table}, outfile)
            outfile.write("\n")


def push_results_to_hub(args, results, accuracy=None):
    """
    Push dataset to Hugging Face Hub.

    Args:
        args: Argument object with the following attributes:
            - hf_entity: Hugging Face entity (e.g., username or organization).
            - hf_name: ID of the repository to create or use.
    """
    api = HfApi()

    if args.hf_entity is None:
        args.hf_entity = api.whoami()["name"]

    timestamp = time.strftime("%H%M%d%m%y")
    # Generate default hf_name if not set
    if not args.hf_name:
        args.hf_name = f"rewardbench_eval_{timestamp}"

    full_repo_id = f"{args.hf_entity}/{args.hf_name}"

    # Create repository on Hugging Face Hub
    api.create_repo(full_repo_id, repo_type="dataset", exist_ok=True)

    # Print and prepare the repository URL
    repo_full_url = f"https://huggingface.co/datasets/{full_repo_id}"

    # Generate the command that was run
    run_command = " ".join(["python"] + sys.argv)

    # Get package versions as a dictionary
    package_versions = {package.key: package.version for package in pkg_resources.working_set}

    # If accuracy is provided, create a string adding it to the results
    if accuracy is not None:
        accuracy_str = f"Accuracy: {accuracy}"
    else:
        accuracy_str = ""

    # Create and push a repo card
    rm_card = RepoCard(
        content=f"""\
# {args.hf_name}: RewardBench CLI Eval. Outputs

See https://github.com/allenai/reward-bench for more details

Built with the `rewardbench` CLI tool.
{accuracy_str}

Command used to run:
```
{run_command}
```

## Configs
```
args: {pformat(vars(args))}
```

## Package Versions
```
{pformat(package_versions)}
```
"""
    )
    rm_card.push_to_hub(
        full_repo_id,
        repo_type="dataset",
    )
    print(f"Pushed to {repo_full_url}")

    # Upload the dataset (after to add metadata to card)
    data_to_upload = Dataset.from_dict(results)
    data_to_upload.push_to_hub(full_repo_id)

    return full_repo_id


def main():
    parser = HfArgumentParser((Args))
    rewardbench(*parser.parse_args_into_dataclasses())


# Secondary function structure needed to accomodate HuggingFace Args with CLI binding
def rewardbench(args: Args):
    if args.wandb_run is not None:
        wandb_run = wandb.Api().run(args.wandb_run)
        args.model = wandb_run.config["hf_name"]
        args.revision = wandb_run.config["hf_repo_revision"]

    ###############
    # Setup logging
    ###############
    accelerator = Accelerator()
    current_device = accelerator.process_index

    logger = get_logger(__name__)
    logging.basicConfig(
        format="%(asctime)s - %(levelname)s - %(name)s - %(message)s",
        datefmt="%Y-%m-%d %H:%M:%S",
        handlers=[logging.StreamHandler(sys.stdout)],
    )
    log_level = logging.INFO
    logger.setLevel(log_level)
    transformers.utils.logging.set_verbosity(log_level)
    transformers.utils.logging.enable_default_handler()
    transformers.utils.logging.enable_explicit_format()

    logger.info(f"Running reward model on {args.model} with chat template {args.chat_template}")
    if args.trust_remote_code:
        logger.info("Loading model with Trust Remote Code")

    # basic checks from config
    if args.ref_model:
        is_dpo = True
        MODEL_CONFIGS = DPO_MODEL_CONFIG
        assert args.model != args.ref_model, "policy and reference model should be different"
        from trl.trainer.utils import DPODataCollatorWithPadding

        from rewardbench import DPOInference
    else:
        is_dpo = False
        MODEL_CONFIGS = REWARD_MODEL_CONFIG

    if args.chat_template:
        from fastchat.conversation import get_conv_template

        conv = get_conv_template(args.chat_template)
    else:
        conv = None

    if args.model in MODEL_CONFIGS:
        config = MODEL_CONFIGS[args.model]
    else:
        config = MODEL_CONFIGS["default"]
    logger.info(f"Using reward model config: {config}")

    # Default entries
    # "model_builder": AutoModelForSequenceClassification.from_pretrained,
    # "pipeline_builder": pipeline,
    # "quantized": True,
    # "custom_dialogue": False,
    # "model_type": "Seq. Classifier"

    if not is_dpo:
        quantized = config["quantized"]  # only Starling isn't quantized for now
        # if llama-3 in name, switch quantized to False (severely degrades performance)
        if (
            ("llama-3" in args.model)
            or ("Llama3" in args.model)
            or ("Llama-3" in args.model)
            or ("LLaMA3" in args.model)
            or args.not_quantized
        ):
            quantized = False
            logger.info(f"Disabling quantization for llama-3 or override flag (--not_quantized: {args.not_quantized})")
        custom_dialogue = config["custom_dialogue"]
        pipeline_builder = config["pipeline_builder"]
        _ = config["model_type"]
        torch_dtype = config.get("torch_dtype", None)
        if custom_dialogue:
            raise NotImplementedError("Custom dialogue not implemented yet for simpler data formatting.")

    model_builder = config["model_builder"]

    # Handle datatype
    args.torch_dtype = torch_dtype_mapping(args.torch_dtype)
    # if not datatype in config (default), check args
    if torch_dtype is None:
        # if datatype is bfloat16, then manually turn off quantizaiton (done with bitsandbytes)
        if args.torch_dtype == torch.bfloat16:
            quantized = False
            logger.info("Disabling quantization for bfloat16 datatype")
        torch_dtype = args.torch_dtype

    #########################
    # load dataset
    #########################
    logger.info("*** Load dataset ***")
    tokenizer_path = args.tokenizer if args.tokenizer else args.model
    tokenizer = AutoTokenizer.from_pretrained(
        tokenizer_path, trust_remote_code=args.trust_remote_code, revision=args.revision
    )
    if args.dataset == "allenai/reward-bench":
        logger.info("Running core eval dataset.")
        from rewardbench import load_eval_dataset
        from rewardbench.constants import EXAMPLE_COUNTS, SUBSET_MAPPING
        from rewardbench.utils import calculate_scores_per_section

        # primary set compiles slightly more information
        dataset, subsets = load_eval_dataset(
            core_set=True,
            conv=conv,
            custom_dialogue_formatting=False,
            tokenizer=tokenizer,
            logger=logger,
            return_extra_data=True,
        )
    else:
        dataset = load_and_process_dataset(
            args.dataset,
            split=args.split,
            json=args.load_json,
            tokenizer=tokenizer,
            conv=conv,
            prioritize_instructions=args.prioritize_scoring,
        )

    # check if "chosen" and "rejected" in the dataset features
    if "text_chosen" in dataset.features and "text_rejected" in dataset.features:
        is_preference_ranking = True
    else:
        is_preference_ranking = False

    if args.debug:
        dataset = dataset.select(range(10))

    # Move extra columns to extra metadata (merged later)
    keep_columns = ["prompt", "text_chosen", "text_rejected"] if is_preference_ranking else ["prompt", "text"]
    all_cols = dataset.column_names
    metadata = dataset.remove_columns(keep_columns)
    dataset = dataset.remove_columns([c for c in all_cols if c not in keep_columns])

    logger.info("*** Load reward model ***")

    ############################
    # Load DPO model pipeline
    ############################
    if is_dpo:
        # if not preference data, raise NotImplementedError (only implemented for pairwise)
        if not is_preference_ranking:
            raise NotImplementedError("DPO only implemented for pairwise preference data.")
        tokenizer.pad_token = tokenizer.eos_token
        # if no BOS token, set as pad token, e.g. QWEN models
        if tokenizer.bos_token is None:
            tokenizer.bos_token_id = tokenizer.eos_token_id
            tokenizer.pad_token_id = tokenizer.eos_token_id

        model_kwargs = {
            "load_in_8bit": True,
            "device_map": "auto" if torch.cuda.is_available() else "cpu",
            "torch_dtype": torch.float16 if torch.cuda.is_available() else None,
        }
        model = model_builder(
            args.model,
            trust_remote_code=args.trust_remote_code,
            **model_kwargs,
        )
        ref_model = model_builder(
            args.ref_model,
            trust_remote_code=args.trust_remote_code,
            **model_kwargs,
        )

        # use internal inference functions in DPO trainer
        dpo = DPOInference(
            model,
            ref_model,
            tokenizer=tokenizer,
            accelerator=accelerator,
            # norm is norm, avg is average, sum is sum
        )

        # tokenize dataset
        column_names = list(dataset.features)

        tokenized_dataset = dataset.map(dpo.tokenize_row, remove_columns=column_names)
        dataloader = torch.utils.data.DataLoader(
            tokenized_dataset,
            batch_size=args.batch_size,
            collate_fn=DPODataCollatorWithPadding(
                pad_token_id=tokenizer.pad_token_id,
                label_pad_token_id=dpo.label_pad_token_id,
                is_encoder_decoder=dpo.is_encoder_decoder,
            ),
            # collate_fn = lambda x: x, # fix weird batching error
            shuffle=False,
            drop_last=False,
        )

    ############################
    # Load classifier model pipeline
    ############################
    else:

        # padding experiments for determinism
        tokenizer.padding_side = "left"
        truncation = False
        if args.force_truncation:
            truncation = True
            tokenizer.truncation_side = "left"

        reward_pipeline_kwargs = {
            "batch_size": args.batch_size,  # eval_args.inference_batch_size,
            "truncation": truncation,
            "padding": True,
            "max_length": args.max_length,
            "function_to_apply": "none",  # Compute raw logits
            "return_token_type_ids": False,
        }
        if quantized:
            model_kwargs = {
                "load_in_8bit": True,
                "device_map": {"": current_device},
                "torch_dtype": torch_dtype if torch.cuda.is_available() else None,
            }
        else:
            # note, device map auto does not work for bitsandbytes quantized models
            model_kwargs = {
                "device_map": "auto",
                "torch_dtype": torch_dtype,
            }

        # if attn_implementation is not specified, this falls back to Hugging Face's default
        # strategy (which chooses between sdpa and eager depending on pytorch version)
        if args.attn_implementation:
            model_kwargs["attn_implementation"] = args.attn_implementation

        model = model_builder(
            args.model, **model_kwargs, revision=args.revision, trust_remote_code=args.trust_remote_code
        )
        reward_pipe = pipeline_builder(
            "text-classification",  # often not used
            model=model,
            tokenizer=tokenizer,
        )

        # set pad token to eos token if not set
        if reward_pipe.tokenizer.pad_token_id is None:
            reward_pipe.model.config.pad_token_id = reward_pipe.tokenizer.eos_token_id
            reward_pipe.tokenizer.pad_token_id = reward_pipe.tokenizer.eos_token_id
        # For models whose config did not contains `pad_token_id`
        if reward_pipe.model.config.pad_token_id is None:
            reward_pipe.model.config.pad_token_id = reward_pipe.tokenizer.pad_token_id

        # if using fastchat template (no template in tokenizer), make the RM tokenizer output an EOS token
        if not check_tokenizer_chat_template(tokenizer):
            reward_pipe.tokenizer.add_eos_token = True

        dataloader = torch.utils.data.DataLoader(
            dataset,
            batch_size=args.batch_size,
            shuffle=False,
            drop_last=False,
        )

        model = accelerator.prepare(reward_pipe.model)
        reward_pipe.model = model

    ############################
    # Run inference
    ############################

    results = []
    if is_preference_ranking:
        scores_chosen = []
        scores_rejected = []

    for step, batch in enumerate(tqdm(dataloader, desc="RM batch steps")):
        logger.info(f"RM inference step {step}/{len(dataloader)}")

        if is_preference_ranking:
            if is_dpo:
                rewards_chosen, rewards_rejected = dpo.inference_step(batch)
            else:
                rewards_chosen = reward_pipe(batch["text_chosen"], **reward_pipeline_kwargs)
                rewards_rejected = reward_pipe(batch["text_rejected"], **reward_pipeline_kwargs)

            # for each item in batch, record 1 if chosen > rejected
            # extra score from dict within batched results (e.g. logits)
            # [{'label': 'LABEL_1', 'score': 0.6826171875},... ]
            if isinstance(rewards_chosen[0], dict):
                score_chosen_batch = [result["score"] for result in rewards_chosen]
                score_rejected_batch = [result["score"] for result in rewards_rejected]
            # for classes that directly output scores (custom code)
            else:
                score_chosen_batch = rewards_chosen.cpu().numpy().tolist()
                score_rejected_batch = rewards_rejected.cpu().numpy().tolist()

            # log results
            [
                results.append(1) if chosen > rejected else results.append(0)
                for chosen, rejected in zip(score_chosen_batch, score_rejected_batch)
            ]
            scores_chosen.extend(score_chosen_batch)
            scores_rejected.extend(score_rejected_batch)
        else:
<<<<<<< HEAD
            score_chosen_batch = rewards_chosen.float().cpu().numpy().tolist()
            score_rejected_batch = rewards_rejected.float().cpu().numpy().tolist()

        # log results
        [
            results.append(1) if chosen > rejected else results.append(0)
            for chosen, rejected in zip(score_chosen_batch, score_rejected_batch)
        ]
        scores_chosen.extend(score_chosen_batch)
        scores_rejected.extend(score_rejected_batch)
=======
            rewards = reward_pipe(batch["text"], **reward_pipeline_kwargs)
            if isinstance(rewards[0], dict):
                scores = [result["score"] for result in rewards]
            else:
                scores = rewards.cpu().numpy().tolist()
            results.extend(scores)
>>>>>>> e42d40fb

    ############################
    # save outputs directly
    ############################

    def unwrap_if_list_of_lists(data):
        if isinstance(data, list):
            if isinstance(data[0], list):
                return [item for sublist in data for item in sublist]
        return data

    combined_data = {
        "prompt": dataset["prompt"],  # Assuming `prompts` is a list of prompts matching scores
        "results": unwrap_if_list_of_lists(results),
    }

    # Consolidate chosen and rejected scores along with prompts and texts
    if is_preference_ranking:
        combined_data["scores_chosen"] = unwrap_if_list_of_lists(scores_chosen)
        combined_data["scores_rejected"] = unwrap_if_list_of_lists(scores_rejected)
        combined_data["text_chosen"] = dataset["text_chosen"]
        combined_data["text_rejected"] = dataset["text_rejected"]
    # or take instruction
    else:
        combined_data["text"] = dataset["text"]

    # add columns in metadata to combined_data
    for col in metadata.column_names:
        combined_data[col] = metadata[col]

    # Save combined scores and metadata to JSONL
    scores_output_path = os.path.join(args.output_dir, f"{args.model}_outputs.jsonl")
    save_jsonl(scores_output_path, combined_data)

    ############################
    # the rest is just for preferences (accuracies)
    ############################
    if is_preference_ranking:
        ############################
        # compile scores
        ############################
        # calculate accuracy
        accuracy = sum(results) / len(results)
        logger.info(f"Results: {accuracy}, on {len(results)} prompts")

        # compute mean and std of scores, chosen and rejected, then margin between them
        logger.info(f"Mean chosen: {np.mean(scores_chosen)}, std: {np.std(scores_chosen)}")
        logger.info(f"Mean rejected: {np.mean(scores_rejected)}, std: {np.std(scores_rejected)}")
        logger.info(f"Mean margin: {np.mean(np.array(scores_chosen) - np.array(scores_rejected))}")

        if args.dataset == "allenai/reward-bench":
            out_dataset = dataset.add_column("results", results)
            if args.debug:
                subsets = subsets[:10]
            out_dataset = out_dataset.add_column("subsets", subsets)
            out_dataset = out_dataset.to_pandas()  # I know this is meh

            results_grouped = {}
            present_subsets = np.unique(out_dataset["subsets"])
            for subset in present_subsets:
                subset_dataset = out_dataset[out_dataset["subsets"] == subset]
                num_correct = sum(subset_dataset["results"])
                num_total = len(subset_dataset["results"])
                logger.info(f"{subset}: {num_correct}/{num_total} ({num_correct/num_total})")
                results_grouped[subset] = num_correct / num_total

            results_section = calculate_scores_per_section(EXAMPLE_COUNTS, SUBSET_MAPPING, results_grouped)
            logger.info(f"Results: {results_section}")

        ############################
        # save scores
        ############################
        # save score in json to args.output_dir + args.model + ".json"
        output_path = args.output_dir + args.model + ".json"
        dirname = os.path.dirname(output_path)
        os.makedirs(dirname, exist_ok=True)

        # remove old data
        if os.path.exists(output_path):
            os.remove(output_path)

        final_results = {
            "accuracy": accuracy,
            "num_prompts": len(results),
            "model": args.model,
            "ref_model": args.ref_model,
            "tokenizer": tokenizer_path,
            "chat_template": args.chat_template,
            "extra_results": results_grouped if args.dataset == "allenai/reward-bench" else None,
        }
        with open(output_path, "w") as f:
            json.dump(final_results, f)

        if args.wandb_run is not None:
            for key in final_results:
                wandb_run.summary[f"rewardbench/{key}"] = final_results[key]
            wandb_run.update()
            print(f"Logged metrics to {wandb_run.url}")

        # if save_all is passed, save a large jsonl with all scores_chosen, scores_rejected
        if args.save_all:
            output_path = args.output_dir + args.model + "_all.jsonl"
            dirname = os.path.dirname(output_path)
            os.makedirs(dirname, exist_ok=True)

            # remove old data
            if os.path.exists(output_path):
                os.remove(output_path)

            with open(output_path, "w") as f:
                for chosen, rejected in zip(scores_chosen, scores_rejected):
                    f.write(json.dumps({"chosen": chosen, "rejected": rejected}) + "\n")

        ############################
        # Upload metadata to Hugging Face Hub
        ############################
        if args.upload_model_metadata_to_hf:
            logger.info("*** Uploading metadata to Hugging Face Hub ***")
            try:
                # Initialize ModelCardData with basic metadata
                card_data = ModelCardData(
                    language="en",
                    model_name=args.model,
                    eval_results=[
                        EvalResult(
                            task_type="preference_evaluation",
                            dataset_type=args.dataset,
                            dataset_name=args.dataset.split("/")[-1],  # Assuming dataset ID is like 'owner/dataset'
                            metric_type="accuracy",
                            metric_value=accuracy,
                        )
                    ],
                )

                # If there are extra results (per subset), add them as separate EvalResults
                if args.dataset == "allenai/reward-bench" and results_grouped:
                    for section, section_accuracy in results_section.items():
                        print(f"Adding section {section} with accuracy {section_accuracy}")
                        section_eval = EvalResult(
                            task_type="preference_evaluation",
                            dataset_type=section.replace(" ", "_"),
                            dataset_name=section,
                            metric_type="accuracy",
                            metric_value=section_accuracy,
                        )
                        card_data.eval_results.append(section_eval)

                    for subset, subset_accuracy in results_grouped.items():
                        print(f"Adding subset {subset} with accuracy {subset_accuracy}")
                        subset_eval = EvalResult(
                            task_type="preference_evaluation",
                            dataset_type=subset,
                            dataset_name=subset,
                            metric_type="accuracy",
                            metric_value=subset_accuracy,
                        )
                        card_data.eval_results.append(subset_eval)

                # Create a ModelCard
                card = ModelCard.from_template(
                    card_data,
                    model_id=args.model,
                )

                # Push the updated ModelCard to the Hugging Face Hub
                card.push_to_hub(
                    args.model, revision=args.revision, commit_message="Update evaluation results via RewardBench"
                )
                logger.info(f"Successfully pushed updated ModelCard to Hugging Face Hub for {args.model}")
            except Exception as e:
                logger.error(f"Failed to upload metadata to Hugging Face Hub: {e}")
                logger.info("(The most common issue is a model you do not have write permissions on).")
    else:
        accuracy = None

    ############################
    # Upload results to HF (as dataset)
    ############################
    if args.push_results_to_hub:
        hf_repo = push_results_to_hub(args, combined_data, accuracy=accuracy)
        logger.info(f"Pushed results to Hugging Face Hub for https://huggingface.co/datasets/{hf_repo}")


if __name__ == "__main__":
    main()<|MERGE_RESOLUTION|>--- conflicted
+++ resolved
@@ -20,12 +20,8 @@
 import sys
 import time
 from dataclasses import dataclass
-<<<<<<< HEAD
-from typing import Literal, Optional
-=======
 from pprint import pformat
-from typing import Dict, List, Optional, Union
->>>>>>> e42d40fb
+from typing import Dict, List, Literal, Optional, Union
 
 import numpy as np
 import pkg_resources
@@ -44,12 +40,8 @@
     DPO_MODEL_CONFIG,
     REWARD_MODEL_CONFIG,
     check_tokenizer_chat_template,
-<<<<<<< HEAD
-    load_preference_dataset,
+    load_and_process_dataset,
     torch_dtype_mapping,
-=======
-    load_and_process_dataset,
->>>>>>> e42d40fb
 )
 
 
@@ -504,8 +496,8 @@
                 score_rejected_batch = [result["score"] for result in rewards_rejected]
             # for classes that directly output scores (custom code)
             else:
-                score_chosen_batch = rewards_chosen.cpu().numpy().tolist()
-                score_rejected_batch = rewards_rejected.cpu().numpy().tolist()
+                score_chosen_batch = rewards_chosen.float().cpu().numpy().tolist()
+                score_rejected_batch = rewards_rejected.float().cpu().numpy().tolist()
 
             # log results
             [
@@ -515,25 +507,12 @@
             scores_chosen.extend(score_chosen_batch)
             scores_rejected.extend(score_rejected_batch)
         else:
-<<<<<<< HEAD
-            score_chosen_batch = rewards_chosen.float().cpu().numpy().tolist()
-            score_rejected_batch = rewards_rejected.float().cpu().numpy().tolist()
-
-        # log results
-        [
-            results.append(1) if chosen > rejected else results.append(0)
-            for chosen, rejected in zip(score_chosen_batch, score_rejected_batch)
-        ]
-        scores_chosen.extend(score_chosen_batch)
-        scores_rejected.extend(score_rejected_batch)
-=======
             rewards = reward_pipe(batch["text"], **reward_pipeline_kwargs)
             if isinstance(rewards[0], dict):
                 scores = [result["score"] for result in rewards]
             else:
                 scores = rewards.cpu().numpy().tolist()
             results.extend(scores)
->>>>>>> e42d40fb
 
     ############################
     # save outputs directly
