--- conflicted
+++ resolved
@@ -17,12 +17,9 @@
 
 # TODO: Install flash attention when training code is complete, and consider using built in flash attn
 # RUN pip install flash-attn==2.2.2 --no-build-isolation
-<<<<<<< HEAD
 # TODO: install deepspeed accelerate einops peft
-RUN pip install -r requirements.txt
-RUN pip install "fschat[model_worker,webui]"
-=======
->>>>>>> 96e56de0
+# RUN pip install -r requirements.txt
+# RUN pip install "fschat[model_worker,webui]"
 
 # TODO: enable these when training code is complete
 COPY herm herm
