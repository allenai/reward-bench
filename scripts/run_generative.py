# Copyright 2023 AllenAI. All rights reserved.
#
# Licensed under the Apache License, Version 2.0 (the "License");
# you may not use this file except in compliance with the License.
# You may obtain a copy of the License at
#
#     http://www.apache.org/licenses/LICENSE-2.0
#
# Unless required by applicable law or agreed to in writing, software
# distributed under the License is distributed on an "AS IS" BASIS,
# WITHOUT WARRANTIES OR CONDITIONS OF ANY KIND, either express or implied.
# See the License for the specific language governing permissions and
# limitations under the License.

# run a generative RM. For now, this requires openai and anthropic to be installed
# Examples:
# python scripts/run_generative.py --model gpt-3.5-turbo
# python scripts/run_generative.py --model=claude-3-haiku-20240307

# note: for none API models, this script uses vllm
# pip install vllm

import argparse
import logging
import os
import sys
from concurrent.futures import ThreadPoolExecutor, as_completed

import numpy as np
from fastchat.conversation import get_conv_template
from transformers import AutoTokenizer

from rewardbench import load_eval_dataset, save_to_hub
from rewardbench.constants import EXAMPLE_COUNTS, SUBSET_MAPPING
from rewardbench.generative import (
    ANTHROPIC_MODEL_LIST,
    API_MODEL_LIST,
    GEMINI_MODEL_LIST,
    OPENAI_MODEL_LIST,
    format_judge_answers,
    process_judgement,
    run_judge_pair,
    run_judge_ratings,
)
from rewardbench.utils import calculate_scores_per_section

# get token from HF_TOKEN env variable, but if it doesn't exist pass none
HF_TOKEN = os.getenv("HF_TOKEN", None)
# this is necessary to automatically log in when running this script in docker/batch beaker jobs
if HF_TOKEN is not None:
    from huggingface_hub._login import _login

    _login(token=HF_TOKEN, add_to_git_credential=False)


def get_args():
    """
    Parse arguments strings model and chat_template
    """
    parser = argparse.ArgumentParser()
    parser.add_argument(
        "--model",
        type=str,
        nargs="+",  # allow list of models (ensemble)
        required=True,
        help="name of model to use",
    )
    parser.add_argument("--chat_template", type=str, default=None, help="fastchat chat template (optional)")
    parser.add_argument(
        "--trust_remote_code", action="store_true", default=False, help="directly load model instead of pipeline"
    )
    parser.add_argument(
        "--score_w_ratings", action="store_true", default=False, help="score with ratings instead of pairwise ranking"
    )
    parser.add_argument("--num_gpus", type=int, default=1, help="number of gpus to use, for multi-node vllm")
    parser.add_argument("--vllm_gpu_util", type=float, default=0.9, help="gpu utilization for vllm")
    # parser.add_argument("--vllm_max_seq_length", type=int, default=None, help="max sequence length for vllm")
    parser.add_argument("--do_not_save", action="store_true", help="do not save results to hub (for debugging)")
    parser.add_argument(
        "--pref_sets", action="store_true", help="run on common preference sets instead of our custom eval set"
    )
    parser.add_argument(
        "--debug", action="store_true", help="run on common preference sets instead of our custom eval set"
    )
    parser.add_argument(
        "--num_threads", type=int, default=10, help="number of threads to use for parallel processing of examples"
    )
    parser.add_argument(
        "--disable_beaker_save", action="store_true", help="disable saving the main results in a file for AI2 Beaker"
    )
    parser.add_argument(
        "--force_local", action="store_true", default=False, help="force local run, even if model is on Together API"
    )
    args = parser.parse_args()
    return args


def main():
    args = get_args()
    ###############
    # Setup logging
    ###############
    logger = logging.getLogger(__name__)
    logging.basicConfig(
        format="%(asctime)s - %(levelname)s - %(name)s - %(message)s",
        datefmt="%Y-%m-%d %H:%M:%S",
        handlers=[logging.StreamHandler(sys.stdout)],
    )
    log_level = logging.INFO
    logger.setLevel(log_level)

    logger.info(f"Running reward model on {args.model} with chat template {args.chat_template}")

    model_type = "Generative RM"

    # if model is list, make type + PoLL and check multiple is odd
    if isinstance(args.model, list) and len(args.model) == 1:
        args.model = args.model[0]
    elif isinstance(args.model, list):
        model_type += " PoLL"
        # assert that is odd and > 1
        assert len(args.model) % 2 == 1

    # define variable if is API or local
    if args.force_local:
        is_api_models = False
    else:
        is_api_models = isinstance(args.model, list) or args.model in API_MODEL_LIST

    # if model isn't API, load via vllm
    if not is_api_models:
        from vllm import LLM, SamplingParams

        # if multi gpu, set multiproc method to spawn
        if args.num_gpus > 1:
            # Set the environment variable
            os.environ["VLLM_WORKER_MULTIPROC_METHOD"] = "spawn"

        # load model
        model = LLM(
            args.model,
            trust_remote_code=args.trust_remote_code,
            tensor_parallel_size=args.num_gpus,
            gpu_memory_utilization=args.vllm_gpu_util,
            # max_seq_length=args.vllm_max_seq_length,
        )
        tokenizer = AutoTokenizer.from_pretrained(args.model)
        if "Llama-3" in args.model or "llama3-8b" in args.model and "3.1" not in args.model:
            stop_token_ids = [128009]
        else:
            stop_token_ids = None

        sampling_params = SamplingParams(
            n=1,
            temperature=0,
            top_p=1,
            max_tokens=2048,
            stop_token_ids=stop_token_ids,
        )

    # handle off-case models
    # use different prompt for prometheus/gemini models
    if "prometheus" in args.model:
        model_modifier = "prometheus"
    elif "Con-J" in args.model:
        model_modifier = "Con-J"
    elif "OffsetBias" in args.model:
        model_modifier = "offsetbias"
    elif "Atla" in args.model:
        logger.info("Using ATLA model")
        model_modifier = "Atla"
    elif "gemini" in args.model:
        model_modifier = "gemini"
    elif "RISE-Judge" in args.model:
        model_modifier = "RISE-Judge"
    else:
        model_modifier = None

    ############################
    # Load dataset
    ############################
    logger.info("*** Load dataset ***")
    dataset, subsets = load_eval_dataset(
        core_set=not args.pref_sets,
        conv=get_conv_template("raw"),  # not used in this script (handled later)
        custom_dialogue_formatting=True,  # handle formatting later
        tokenizer=None,
        logger=logger,
        keep_columns=["text_chosen", "text_rejected", "id"],
        max_turns=4,
    )

    # copy id for saving, then remove
    ids = dataset["id"]
    dataset = dataset.remove_columns("id")

    # debug: use only 10 examples
    if args.debug:
        dataset = dataset.select(range(10))
        subsets = subsets[:10]
        ids = ids[:10]

    if is_api_models:
        ############################
        # Run inference via API
        ############################
        def update_progress_bar(done, total):
            # Simple text-based progress bar
            progress = int(50 * done / total)  # Calculate progress (50 chars width)
            sys.stdout.write("\r[{}{}] {}/{}".format("#" * progress, "." * (50 - progress), done, total))
            sys.stdout.flush()

        def get_judgement(batch, debug=args.debug):
            mult_turn = True if len(batch["text_chosen"]) > 2 else False
            prompt = batch["text_chosen"][0]["content"]
            answer_a = batch["text_chosen"]
            answer_b = batch["text_rejected"]

            # shuffle a and b randomly for position bias
            is_shuffled = np.random.rand() > 0.5
            if is_shuffled:
                answer_a, answer_b = answer_b, answer_a
                winner_text = "B"
                loser_text = "A"
            else:
                winner_text = "A"
                loser_text = "B"

            if len(batch["text_chosen"]) <= 4:  # set up only for 1 or 2 turns
                if not args.score_w_ratings:
                    winner, request, judgement = run_judge_pair(
                        prompt, answer_a, answer_b, args.model, multi_turn=mult_turn, model_modifier=model_modifier
                    )
                    if debug:
                        print(f"Prompt: {request}")
                        print(f"Judgement: {judgement}")
                else:
                    winner, request, judgement = run_judge_ratings(
                        prompt, answer_a, answer_b, args.model, multi_turn=mult_turn, model_modifier=model_modifier
                    )
                    if debug:
                        print(f"Prompt: {request}")
                        print(f"Judgement: {judgement}")

                # handle voting
                if isinstance(winner, list):
                    # print votes if debug
                    if debug:
                        print(winner)
                    winner = max(set(winner), key=winner.count)

                if winner == winner_text:
                    return 1
                elif winner == loser_text:
                    return 0
                else:  # if "error"
                    return 0.5  # effectively a tie
            else:
                return 0.5

        # if debug, do not multi-thread
        if args.debug:
            num_threads = 1
        else:
            num_threads = args.num_threads
        with ThreadPoolExecutor(max_workers=num_threads) as executor:
            # Map 'my_function' across the vector, executing in parallel using threads
            # results = list(executor.map(get_judgement, dataset))

            # Progress bar version
            results = [None] * len(dataset)  # Preallocate results list
            done_tasks = 0  # Counter for completed tasks

            with ThreadPoolExecutor(max_workers=num_threads) as executor:
                # Submit all tasks and hold their futures in a list
                future_to_index = {executor.submit(get_judgement, x): i for i, x in enumerate(dataset)}

                # As tasks complete, update progress and store results in the original order
                for future in as_completed(future_to_index):
                    index = future_to_index[future]
                    results[index] = future.result()
                    done_tasks += 1
                    update_progress_bar(done_tasks, len(dataset))

            # Print newline after progress bar
            print()
    else:
        ############################
        # Run model weights with vllm
        ############################

        def format_judgements(batch, optional_chat_template=None):
            prompt_ids = []  # Prevent crash if it's unused
            # TODO expand this to include fastchat chat templates if needed
            mult_turn = True if len(batch["text_chosen"]) > 2 else False
            prompt = batch["text_chosen"][0]["content"]
            answer_a = batch["text_chosen"]
            answer_b = batch["text_rejected"]

            # shuffle a and b randomly for position bias
            is_shuffled = np.random.rand() > 0.5
            if is_shuffled:
                answer_a, answer_b = answer_b, answer_a

            system_prompt, user_prompt = format_judge_answers(
                prompt, answer_a, answer_b, multi_turn=mult_turn, model_modifier=model_modifier
            )

            if optional_chat_template is not None:
                optional_chat_template.set_system_message(system_prompt)
                optional_chat_template.messages = []
                optional_chat_template.append_message(optional_chat_template.roles[0], user_prompt)
                optional_chat_template.append_message(optional_chat_template.roles[1], None)
                prompt = optional_chat_template.get_prompt()
            else:
                messages = [
                    {
                        "role": "system",
                        "content": system_prompt,
                    },
                    {"role": "user", "content": user_prompt},
                ]
                prompt = tokenizer.apply_chat_template(messages, tokenize=False, add_generation_prompt=True)
                # chat template already include special tokens
                # when vllm runs model.generate on prompts, the tokenizer is applied to the prompts
                # defaulting to add_special_tokens=True - this will end up duplicating the special tokens
                # so we need to tokenize without adding special tokens
                tokenized_prompt = tokenizer(prompt, add_special_tokens=False, return_length=True)
                prompt_ids = tokenized_prompt["input_ids"]
            batch["text"] = prompt
            batch["is_shuffled"] = is_shuffled
            batch["prompt_ids"] = prompt_ids
            return batch

        # format the dataset for the model, with optional fastchat templating
        if args.chat_template is not None:
            chat_template = get_conv_template(args.chat_template)
        else:
            chat_template = None
        dataset_prompts = dataset.map(format_judgements, fn_kwargs={"optional_chat_template": chat_template})
        # collect texts of dataset in list
        prompts = dataset_prompts["text"]
        prompt_ids = dataset_prompts["prompt_ids"]
        is_shuffled = dataset_prompts["is_shuffled"]

        # generate
        logger.info("*** Run inference ***")
        if model_modifier == "Atla":
            logger.info("Using Atla model for inference")
            outputs = model.generate(prompt_token_ids=prompt_ids, sampling_params=sampling_params)
        else:
            outputs = model.generate(prompts, sampling_params=sampling_params)
        logger.info("*** Inference done ***")

        answers = [o.outputs[0].text for o in outputs]
        winners = [process_judgement(a, model_modifier) for a in answers]

        def process_shuffled(win, shuffle):
            if shuffle:
                winner_text = "B"
                loser_text = "A"
            else:
                winner_text = "A"
                loser_text = "B"

            if win == winner_text:
                return 1
            elif win == loser_text:
                return 0
            else:  # if "error"
                return 0.5  # effectively a tie

        results = [process_shuffled(w, s) for w, s in zip(winners, is_shuffled)]

    ############################
    # Print & process results
    ############################
    # add column for results for easy printing
    out_dataset = dataset.add_column("results", results)

    # add subsets back (removed so it's not handled by cuda)
    out_dataset = out_dataset.add_column("subset", subsets)
    out_dataset = out_dataset.add_column("id", ids)

    # model name concat if list
    if isinstance(args.model, list):
        model_name = "_".join(args.model)
        model_name = "PoLL/" + model_name
    else:
        model_name = args.model
    # if model in openai or Anthropic list, append org to model name
    if args.model in OPENAI_MODEL_LIST:
        model_name = "openai/" + model_name
    elif args.model in ANTHROPIC_MODEL_LIST:
        model_name = "anthropic/" + model_name
    elif args.model in GEMINI_MODEL_LIST:
        model_name = "google/" + model_name

    # get core dataset
    results_grouped = {}
    results_grouped["model"] = model_name
    results_grouped["model_type"] = model_type
    results_grouped["chat_template"] = args.chat_template

    # print per subset and log into results_grouped file
    present_subsets = np.unique(subsets)
    for subset in present_subsets:
        subset_dataset = out_dataset.filter(lambda example: example["subset"] == subset)
        num_correct = sum(subset_dataset["results"])
        num_total = len(subset_dataset["results"])
        print(f"{subset}: {num_correct}/{num_total} ({num_correct/num_total})")
        results_grouped[subset] = num_correct / num_total

    # log leaderboard aggregated results
    if not args.pref_sets:
        results_leaderboard = calculate_scores_per_section(EXAMPLE_COUNTS, SUBSET_MAPPING, results_grouped)
        print(results_leaderboard)

    ############################
    # Upload results to hub
    #############################
    # args.score_w_ratings because results not comprable to those already existing, can change later
<<<<<<< HEAD
    do_not_save = args.do_not_save or args.score_w_ratings
=======
    do_not_save = args.do_not_save or args.score_w_ratings 
>>>>>>> 22d19c58

    sub_path = "eval-set/" if not args.pref_sets else "pref-sets/"
    results_url = save_to_hub(
        results_grouped,
        model_name,
        sub_path,
        args.debug,
        local_only=do_not_save,
        save_metrics_for_beaker=not args.disable_beaker_save,
    )
    if not do_not_save:
        logger.info(f"Uploaded reward model results to {results_url}")

    logger.info("Not uploading chosen-rejected text with scores due to model compatibility")

    ############################
    # Save per-prompt results to hub
    ############################
    # create new json with scores and upload
    scores_dict = out_dataset.to_dict()
    scores_dict["model"] = model_name
    scores_dict["model_type"] = model_type

    sub_path_scores = "eval-set-scores/" if not args.pref_sets else "pref-sets-scores/"

    scores_url = save_to_hub(scores_dict, model_name, sub_path_scores, args.debug, local_only=args.do_not_save)
    logger.info(f"Uploading chosen-rejected text with scores to {scores_url}")


if __name__ == "__main__":
    main()<|MERGE_RESOLUTION|>--- conflicted
+++ resolved
@@ -419,13 +419,6 @@
     ############################
     # Upload results to hub
     #############################
-    # args.score_w_ratings because results not comprable to those already existing, can change later
-<<<<<<< HEAD
-    do_not_save = args.do_not_save or args.score_w_ratings
-=======
-    do_not_save = args.do_not_save or args.score_w_ratings 
->>>>>>> 22d19c58
-
     sub_path = "eval-set/" if not args.pref_sets else "pref-sets/"
     results_url = save_to_hub(
         results_grouped,
