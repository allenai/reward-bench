# Copyright 2023 AllenAI. All rights reserved.
#
# Licensed under the Apache License, Version 2.0 (the "License");
# you may not use this file except in compliance with the License.
# You may obtain a copy of the License at
#
#     http://www.apache.org/licenses/LICENSE-2.0
#
# Unless required by applicable law or agreed to in writing, software
# distributed under the License is distributed on an "AS IS" BASIS,
# WITHOUT WARRANTIES OR CONDITIONS OF ANY KIND, either express or implied.
# See the License for the specific language governing permissions and
# limitations under the License.

import argparse
import logging
import os
import sys

import numpy as np
import torch
import transformers
from accelerate import Accelerator
from accelerate.logging import get_logger
from fastchat.conversation import get_conv_template
from huggingface_hub import HfApi
from tqdm import tqdm
from transformers import AutoModelForCausalLM, AutoTokenizer
from trl.trainer.utils import DPODataCollatorWithPadding

from herm import DPOInference, load_eval_dataset, save_to_hub

# get token from HF_TOKEN env variable, but if it doesn't exist pass none
HF_TOKEN = os.getenv("HF_TOKEN", None)
api = HfApi(token=HF_TOKEN)

# data repo to upload results
EVAL_REPO = "ai2-adapt-dev/HERM-Results"


def get_args():
    """
    Parse arguments strings model and chat_template
    """
    parser = argparse.ArgumentParser()
    parser.add_argument("--model", type=str, required=True, help="path to model")
    parser.add_argument("--ref_model", type=str, default=None, help="path to model")
    parser.add_argument(
        "--ref_free_type", type=str, default="avg", help="type of reference free normalization (norm, avg, or sum)"
    )
    parser.add_argument("--tokenizer", type=str, default=None, help="path to non-matching tokenizer")
    parser.add_argument("--chat_template", type=str, default="tulu", help="path to chat template")
    parser.add_argument("--do_not_save", action="store_true", help="do not save results to hub (for debugging)")
    parser.add_argument("--batch_size", type=int, default=6, help="batch size for inference")
    parser.add_argument(
        "--pref_sets", action="store_true", help="run on common preference sets instead of our custom eval set"
    )
    parser.add_argument(
        "--trust_remote_code", action="store_true", default=False, help="directly load model instead of pipeline"
    )
    parser.add_argument("--debug", type=bool, default=False, help="use only 10 examples")

    args = parser.parse_args()
    return args


def main():
    args = get_args()
    accelerator = Accelerator()

    ###############
    # Setup logging
    ###############
    logger = get_logger(__name__)
    logging.basicConfig(
        format="%(asctime)s - %(levelname)s - %(name)s - %(message)s",
        datefmt="%Y-%m-%d %H:%M:%S",
        handlers=[logging.StreamHandler(sys.stdout)],
    )
    log_level = logging.INFO
    logger.setLevel(log_level)
    transformers.utils.logging.set_verbosity(log_level)
    transformers.utils.logging.enable_default_handler()
    transformers.utils.logging.enable_explicit_format()

    logger.info(f"Running reward model on {args.model} with chat template {args.chat_template}")

    assert args.model != args.ref_model, "policy and reference model should be different"
    # load chat template
    chat_template = args.chat_template
    conv = get_conv_template(chat_template)

    # define reference free
    if args.ref_model is None:
        ref_free = True
        logger.info("Running reference free DPO - no reference model provided")
    else:
        ref_free = False
        logger.info(f"Running DPO with reference model {args.ref_model}")

    ############################
    # Load dataset
    ############################
    logger.info("*** Load dataset ***")
    tokenizer_path = args.tokenizer if args.tokenizer else args.model
    tokenizer = AutoTokenizer.from_pretrained(tokenizer_path)
    tokenizer.pad_token = tokenizer.eos_token

    dataset, subsets = load_eval_dataset(
        core_set=not args.pref_sets,
        conv=conv,
        tokenizer=tokenizer,
        logger=logger,
        keep_columns=["text_chosen", "text_rejected", "id", "prompt"],
    )
    import ipdb

<<<<<<< HEAD
=======
    ipdb.set_trace()
    # copy id for saving, then remove
    #ids = dataset["id"]
>>>>>>> 822d0745
    dataset = dataset.remove_columns("id")
    # debug: use only 10 examples
    if args.debug:
        dataset = dataset.select(range(10))
        subsets = subsets[:10]

    ############################
    # Load reward model pipeline
    ############################
    BATCH_SIZE = args.batch_size

    model_kwargs = {
        "load_in_8bit": True,
        "device_map": "auto",
        "torch_dtype": torch.float16 if torch.cuda.is_available() else None,
    }
    model = AutoModelForCausalLM.from_pretrained(
        args.model,
        trust_remote_code=args.trust_remote_code,
        **model_kwargs,
    )

    if ref_free:
        ref_model = None
    else:
        model_kwargs_ref = {
            "load_in_8bit": True,
            "device_map": "auto",
            "torch_dtype": torch.float16 if torch.cuda.is_available() else None,
        }
        ref_model = AutoModelForCausalLM.from_pretrained(
            args.ref_model,
            trust_remote_code=args.trust_remote_code,
            **model_kwargs_ref,
        )

    # use internal inference functions in DPO trainer
    dpo = DPOInference(
        model,
        ref_model,
        tokenizer=tokenizer,
        accelerator=accelerator,
        ref_free_norm=args.ref_free_type,
        # norm is norm, avg is average, sum is sum
    )
    # tokenize dataset
    column_names = list(dataset.features)

    tokenized_dataset = dataset.map(dpo.tokenize_row, remove_columns=column_names)
    dataloader = torch.utils.data.DataLoader(
        tokenized_dataset,
        batch_size=BATCH_SIZE,
        collate_fn=DPODataCollatorWithPadding(
            pad_token_id=tokenizer.pad_token_id,
            label_pad_token_id=dpo.label_pad_token_id,
            is_encoder_decoder=dpo.is_encoder_decoder,
        ),
        # collate_fn = lambda x: x, # fix weird batching error
        shuffle=False,
        drop_last=False,
    )
    import ipdb

    ipdb.set_trace()
    results = []
    scores_chosen = []
    scores_rejected = []
    for step, batch in enumerate(tqdm(dataloader, desc="RM batch steps")):
        logger.info(f"RM inference step {step}/{len(dataloader)}")

        rewards_chosen, rewards_rejected = dpo.inference_step(batch, ref_free=ref_free)

        # for each item in batch, record 1 if chosen > rejected
        # extra score from dict within batched results (e.g. logits)
        # [{'label': 'LABEL_1', 'score': 0.6826171875},... ]
        if isinstance(rewards_chosen[0], dict):
            scores_chosen_batch = [result["score"] for result in rewards_chosen]
            scores_rejected_batch = [result["score"] for result in rewards_rejected]
        # for classes that directly output scores (custom code)
        else:
            scores_chosen_batch = rewards_chosen.cpu().numpy().tolist()
            scores_rejected_batch = rewards_rejected.cpu().numpy().tolist()

        [
            results.append(1) if chosen > rejected else results.append(0)
            for chosen, rejected in zip(scores_chosen_batch, scores_rejected_batch)
        ]
        scores_chosen += scores_chosen_batch
        scores_rejected += scores_rejected_batch

    ############################
    # Print & process results
    ############################
    # add column for results for easy printing
    out_dataset = dataset.add_column("results", results)

    # add subsets back (removed so it's not handled by cuda)
    out_dataset = out_dataset.add_column("subset", subsets)
    # add scores_chosen and scores_rejected to the dataset
    out_dataset = out_dataset.add_column("scores_chosen", scores_chosen)
    out_dataset = out_dataset.add_column("scores_rejected", scores_rejected)

    results_grouped = {}
    results_grouped["model"] = args.model
    results_grouped["ref_model"] = args.ref_model
    results_grouped["model_type"] = "DPO"  # TODO add options for references free, DPO-ref-free, or DPO-normalized
    if ref_free:
        results_grouped["model_type"] = "DPO Ref. Free"
        save_modifier = "_ref_free"
    else:
        save_modifier = ""
    results_grouped["chat_template"] = args.chat_template if not hasattr(tokenizer, "chat_template") else "tokenizer"
    # print per subset and log into results_grouped file
    present_subsets = np.unique(subsets)
    for subset in present_subsets:
        subset_dataset = out_dataset.filter(lambda example: example["subset"] == subset)
        num_correct = sum(subset_dataset["results"])
        num_total = len(subset_dataset["results"])
        print(f"{subset}: {num_correct}/{num_total} ({num_correct/num_total})")
        results_grouped[subset] = num_correct / num_total

    ############################
    # Upload results to hub
    ############################
    sub_path = "eval-set/" if not args.pref_sets else "pref-sets/"
    results_url = save_to_hub(
        results_grouped, args.model + save_modifier, sub_path, args.debug, local_only=args.do_not_save
    )
    if not args.do_not_save:
        logger.info(f"Uploaded reward model results to {results_url}")

    # upload chosen-rejected with scores
    # create new json with scores and upload
    scores_dict = out_dataset.to_dict()
    scores_dict["model"] = args.model
    scores_dict["model_type"] = "DPO"
    scores_dict["chat_template"] = args.chat_template
    sub_path_scores = "eval-set-scores/" if not args.pref_sets else "pref-sets-scores/"

    scores_url = save_to_hub(scores_dict, args.model + save_modifier, sub_path_scores, args.debug)
    logger.info(f"Uploading chosen-rejected text with scores to {scores_url}")


if __name__ == "__main__":
    main()<|MERGE_RESOLUTION|>--- conflicted
+++ resolved
@@ -113,14 +113,11 @@
         logger=logger,
         keep_columns=["text_chosen", "text_rejected", "id", "prompt"],
     )
+
     import ipdb
 
-<<<<<<< HEAD
-=======
     ipdb.set_trace()
-    # copy id for saving, then remove
-    #ids = dataset["id"]
->>>>>>> 822d0745
+
     dataset = dataset.remove_columns("id")
     # debug: use only 10 examples
     if args.debug:
