--- conflicted
+++ resolved
@@ -65,7 +65,7 @@
     # Setup logging
     ###############
     accelerator = Accelerator()
-    current_device = accelerator.process_index
+    #current_device = accelerator.process_index
     logger = get_logger(__name__)
     logging.basicConfig(
         format="%(asctime)s - %(levelname)s - %(name)s - %(message)s",
@@ -98,28 +98,23 @@
         conv=conv,
         tokenizer=tokenizer,
         logger=logger,
-<<<<<<< HEAD
-        keep_columns=["text_chosen", "text_rejected", "prompt"],
-=======
         keep_columns=["text_chosen", "text_rejected", "id", "prompt"],
->>>>>>> 7ae5c10d
     )
 
     # copy id for saving, then remove
-    #ids = dataset["id"]
-    #dataset = dataset.remove_columns("id")
+    # ids = dataset["id"]
+    # dataset = dataset.remove_columns("id")
 
     # debug: use only 10 examples
     if args.debug:
         dataset = dataset.select(range(10))
         subsets = subsets[:10]
-        #ids = ids[:10]
+        # ids = ids[:10]
 
     ############################
     # Load reward model pipeline
     ############################
     BATCH_SIZE = args.batch_size
-
 
     model_kwargs = {
         "load_in_8bit": True,
