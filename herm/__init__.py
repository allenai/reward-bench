--- conflicted
+++ resolved
@@ -15,22 +15,15 @@
 __version__ = "0.1.0.dev"
 from .chattemplates import *  # noqa
 from .dpo import DPOInference
-<<<<<<< HEAD
-from .utils import (
-=======
 from .models import REWARD_MODEL_CONFIG
 from .utils import (
     load_bon_dataset,
->>>>>>> 96e56de0
     load_eval_dataset,
     prepare_dialogue,
     prepare_dialogue_from_tokenizer,
     save_to_hub,
 )
 
-<<<<<<< HEAD
-__all__ = [DPOInference, load_eval_dataset, prepare_dialogue, prepare_dialogue_from_tokenizer, save_to_hub]
-=======
 __all__ = [
     DPOInference,
     load_bon_dataset,
@@ -39,5 +32,4 @@
     prepare_dialogue_from_tokenizer,
     REWARD_MODEL_CONFIG,
     save_to_hub,
-]
->>>>>>> 96e56de0
+]